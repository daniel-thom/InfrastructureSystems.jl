--- conflicted
+++ resolved
@@ -105,19 +105,11 @@
 function Base.show(io::IO, ::MIME"text/plain", ist::InfrastructureSystemsComponent)
     print(io, summary(ist), ":")
     for name in fieldnames(typeof(ist))
-<<<<<<< HEAD
         obj = getfield(ist, name)
         if obj isa InfrastructureSystemsInternal || obj isa TimeSeriesContainer
             continue
         elseif obj isa InfrastructureSystemsType
             val = summary(getfield(ist, name))
-=======
-        obj = getproperty(ist, name)
-        if obj isa InfrastructureSystemsInternal
-            continue
-        elseif obj isa TimeSeriesContainer || obj isa InfrastructureSystemsType
-            val = summary(getproperty(ist, name))
->>>>>>> 335a5a52
         elseif obj isa Vector{<:InfrastructureSystemsComponent}
             val = summary(getproperty(ist, name))
         else
