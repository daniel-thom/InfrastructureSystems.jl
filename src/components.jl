--- conflicted
+++ resolved
@@ -362,15 +362,9 @@
     for name in fieldnames(Components)
         name in exclude && continue
         # This gets validated in SystemData.
-<<<<<<< HEAD
         name == :time_series_manager && continue
         val_x = getfield(x, name)
         val_y = getfield(y, name)
-=======
-        name == :time_series_storage && continue
-        val_x = getproperty(x, name)
-        val_y = getproperty(y, name)
->>>>>>> 335a5a52
         if !compare_values(val_x, val_y; compare_uuids = compare_uuids, exclude = exclude)
             val_x = getfield(x, name)
             val_y = getfield(y, name)
