--- conflicted
+++ resolved
@@ -321,19 +321,8 @@
             # the components.
             continue
         end
-<<<<<<< HEAD
         val_x = getfield(x, name)
         val_y = getfield(y, name)
-=======
-        val_x = getproperty(x, name)
-        val_y = getproperty(y, name)
-        if name == :time_series_storage && typeof(val_x) != typeof(val_y)
-            @warn "Cannot compare $(typeof(val_x)) and $(typeof(val_y))"
-            # TODO 1.0: workaround for not being able to convert Hdf5TimeSeriesStorage to
-            # InMemoryTimeSeriesStorage
-            continue
-        end
->>>>>>> 335a5a52
         if !compare_values(val_x, val_y; compare_uuids = compare_uuids, exclude = exclude)
             @error "SystemData field = $name does not match" getproperty(x, name) getproperty(
                 y,
