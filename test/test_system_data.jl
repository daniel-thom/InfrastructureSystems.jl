
@testset "Test components" begin
    data = IS.SystemData()

    name = "component1"
<<<<<<< HEAD
    component = IS.TestComponent(name, 5)
    add_component!(data, component)

    component = get_component(IS.TestComponent, data, name)
    @test component.name == name

    components = get_components(IS.TestComponent, data)
=======
    component = TestComponent(name, 5)
    IS.add_component!(data, component)

    component = IS.get_component(TestComponent, data, name)
    @test component.name == name

    components = IS.get_components(TestComponent, data)
>>>>>>> 01a03fe3
    @test length(components) == 1

    i = 0
    for component in IS.iterate_components(data)
        i += 1
    end
    @test i == 1

<<<<<<< HEAD
    remove_component!(data, collect(components)[1])
    components = get_components(IS.TestComponent, data)
=======
    IS.remove_component!(data, collect(components)[1])
    components = IS.get_components(TestComponent, data)
>>>>>>> 01a03fe3
    @test length(components) == 0

    IS.add_component!(data, component)
    components = IS.get_components_by_name(IS.InfrastructureSystemsType, data, name)
    @test length(components) == 1
    @test components[1].name == name

<<<<<<< HEAD
    remove_components!(IS.TestComponent, data)
    components = get_components(IS.TestComponent, data)
=======
    IS.remove_components!(TestComponent, data)
    components = IS.get_components(TestComponent, data)
>>>>>>> 01a03fe3
    @test length(components) == 0
end

@testset "Test forecasts" begin
end<|MERGE_RESOLUTION|>--- conflicted
+++ resolved
@@ -3,23 +3,13 @@
     data = IS.SystemData()
 
     name = "component1"
-<<<<<<< HEAD
     component = IS.TestComponent(name, 5)
-    add_component!(data, component)
+    IS.add_component!(data, component)
 
-    component = get_component(IS.TestComponent, data, name)
+    component = IS.get_component(IS.TestComponent, data, name)
     @test component.name == name
 
-    components = get_components(IS.TestComponent, data)
-=======
-    component = TestComponent(name, 5)
-    IS.add_component!(data, component)
-
-    component = IS.get_component(TestComponent, data, name)
-    @test component.name == name
-
-    components = IS.get_components(TestComponent, data)
->>>>>>> 01a03fe3
+    components = IS.get_components(IS.TestComponent, data)
     @test length(components) == 1
 
     i = 0
@@ -28,13 +18,8 @@
     end
     @test i == 1
 
-<<<<<<< HEAD
-    remove_component!(data, collect(components)[1])
-    components = get_components(IS.TestComponent, data)
-=======
     IS.remove_component!(data, collect(components)[1])
-    components = IS.get_components(TestComponent, data)
->>>>>>> 01a03fe3
+    components = IS.get_components(IS.TestComponent, data)
     @test length(components) == 0
 
     IS.add_component!(data, component)
@@ -42,13 +27,8 @@
     @test length(components) == 1
     @test components[1].name == name
 
-<<<<<<< HEAD
-    remove_components!(IS.TestComponent, data)
-    components = get_components(IS.TestComponent, data)
-=======
-    IS.remove_components!(TestComponent, data)
-    components = IS.get_components(TestComponent, data)
->>>>>>> 01a03fe3
+    IS.remove_components!(IS.TestComponent, data)
+    components = IS.get_components(IS.TestComponent, data)
     @test length(components) == 0
 end
 
