@testset "Test add forecasts on the fly from dict" begin
    sys = IS.SystemData()
    name = "Component1"
    component = IS.TestComponent(name, 5)
    IS.add_component!(sys, component)

    initial_time = Dates.DateTime("2020-09-01")
    resolution = Dates.Hour(1)
    other_time = initial_time + resolution
    name = "test"
    horizon = 24
    data = SortedDict(initial_time => ones(horizon), other_time => ones(horizon))

    forecast = IS.Deterministic(
        data = data,
        name = name,
        initial_timestamp = initial_time,
        horizon = horizon,
        resolution = resolution,
    )
    IS.add_time_series!(sys, component, forecast)
    # This still returns a forecast object. Requires update of the interfaces
    var1 = IS.get_time_series(IS.Deterministic, component, name; start_time = initial_time)
    @test length(var1.data) == 1
    var2 = IS.get_time_series(
        IS.Deterministic,
        component,
        name;
        start_time = initial_time,
        count = 2,
    )
    @test length(var2.data) == 2
    var3 = IS.get_time_series(IS.Deterministic, component, name; start_time = other_time)
    @test length(var2.data) == 2
    # Throws errors
    @test_throws ArgumentError IS.get_time_series(
        IS.Deterministic,
        component,
        name;
        start_time = initial_time,
        count = 3,
    )
    @test_throws ArgumentError IS.get_time_series(
        IS.Deterministic,
        component,
        name;
        start_time = other_time,
        count = 2,
    )

    count = IS.get_count(var2)
    @test count == 2

    window1 = IS.get_window(var2, initial_time)
    @assert window1 isa TimeSeries.TimeArray
    @assert TimeSeries.timestamp(window1)[1] == initial_time
    window2 = IS.get_window(var2, other_time)
    @assert window2 isa TimeSeries.TimeArray
    @assert TimeSeries.timestamp(window2)[1] == other_time

    found = 0
    for ta in IS.iterate_windows(var2)
        @test ta isa TimeSeries.TimeArray
        found += 1
        if found == 1
            @test TimeSeries.timestamp(ta)[1] == initial_time
        else
            @test TimeSeries.timestamp(ta)[1] == other_time
        end
    end
    @test found == count

    @test IS.get_uuid(forecast) == IS.get_uuid(var1)
    @test IS.get_uuid(forecast) == IS.get_uuid(var2)
end

@testset "Test add SingleTimeSeries" begin
    sys = IS.SystemData()
    name = "Component1"
    component = IS.TestComponent(name, 5)
    IS.add_component!(sys, component)

    initial_time = Dates.DateTime("2020-09-01")
    resolution = Dates.Hour(1)
    other_time = initial_time + resolution

    data = TimeSeries.TimeArray(
        range(initial_time; length = 365, step = resolution),
        ones(365),
    )
    data = IS.SingleTimeSeries(data = data, name = "test_c")
    IS.add_time_series!(sys, component, data)
    ts1 = IS.get_time_series(
        IS.SingleTimeSeries,
        component,
        "test_c";
        start_time = initial_time,
        len = 12,
    )
    @test length(IS.get_data(ts1)) == 12
    ts2 = IS.get_time_series(
        IS.SingleTimeSeries,
        component,
        "test_c";
        start_time = initial_time + Dates.Day(1),
        len = 12,
    )
    @test length(IS.get_data(ts2)) == 12
    ts3 = IS.get_time_series(
        IS.SingleTimeSeries,
        component,
        "test_c";
        start_time = initial_time + Dates.Day(1),
    )
    @test length(IS.get_data(ts3)) == 341
    #Throws errors
    @test_throws ArgumentError IS.get_time_series(
        IS.SingleTimeSeries,
        component,
        "test_c";
        start_time = initial_time,
        len = 1200,
    )
    @test_throws ArgumentError IS.get_time_series(
        IS.SingleTimeSeries,
        component,
        "test_c";
        start_time = initial_time - Dates.Day(10),
        len = 12,
    )
end

<<<<<<< HEAD
=======
@testset "Test read_time_series_file_metadata" begin
    file = joinpath(FORECASTS_DIR, "ComponentsAsColumnsNoTime.json")
    time_series = IS.read_time_series_file_metadata(file)
    @test length(time_series) == 1

    for time_series in time_series
        @test isfile(time_series.data_file)
    end
end

>>>>>>> ef53a85d
@testset "Test add_time_series from file" begin
    data = IS.SystemData()

    name = "Component1"
    component = IS.TestComponent(name, 5)
    IS.add_component!(data, component)
    @test !IS.has_time_series(component)

<<<<<<< HEAD
    file = joinpath(FORECASTS_DIR, "DateTimeAsColumn_forecast.csv")
    r = IS.read_forecast_from_CSV(file, Dates.Hour(1))
    @test isa(r, IS.TimeDataContainer)

    #= old tests
        file = joinpath(FORECASTS_DIR, "ComponentsAsColumnsNoTime.json")
        IS.add_time_series!(IS.InfrastructureSystemsComponent, data, file)
        @test IS.has_time_series(component)

        all_time_series = get_all_time_series(data)
        @test length(all_time_series) == 1
        time_series = all_time_series[1]
        @test time_series isa IS.SingleTimeSeries

        time_series2 = IS.get_time_series(
            typeof(time_series),
            component,
            IS.get_initial_time(time_series),
            IS.get_label(time_series),
        )
        @test IS.get_horizon(time_series) == IS.get_horizon(time_series2)
        @test IS.get_initial_time(time_series) == IS.get_initial_time(time_series2)

        it = IS.get_initial_time(time_series)

        all_time_series = get_all_time_series(data)
        @test length(collect(all_time_series)) == 1

        @test IS.get_time_series_initial_times(data) == [it]
        unique_its = Set{Dates.DateTime}()
        IS.get_time_series_initial_times!(unique_its, component) == [it]
        @test collect(unique_its) == [it]
        @test IS.get_time_series_initial_time(data) == it
        @test IS.get_time_series_interval(data) == IS.UNINITIALIZED_PERIOD
        @test IS.get_time_series_horizon(data) == IS.get_horizon(time_series)
        @test IS.get_time_series_resolution(data) == IS.get_resolution(time_series)
        =#
end
=======
    file = joinpath(FORECASTS_DIR, "ComponentsAsColumnsNoTime.json")
    IS.add_time_series_from_file_metadata!(data, IS.InfrastructureSystemsComponent, file)
    @test IS.has_time_series(component)
>>>>>>> ef53a85d

#=
@testset "Test read_time_series_file_metadata" begin
    file = joinpath(FORECASTS_DIR, "ComponentsAsColumnsNoTime.json")
    time_series = IS.read_time_series_file_metadata(file)
    @test length(time_series) == 1

<<<<<<< HEAD
    for time_series in time_series
        @test isfile(time_series.data_file)
    end
=======
    time_series2 = IS.get_time_series(
        typeof(time_series),
        component,
        IS.get_name(time_series);
        start_time = IS.get_initial_time(time_series),
    )
    @test length(time_series) == length(time_series2)
    @test IS.get_initial_timestamp(time_series) == IS.get_initial_timestamp(time_series2)

    it = IS.get_initial_timestamp(time_series)

    all_time_series = get_all_time_series(data)
    @test length(collect(all_time_series)) == 1

    # TODO DT: these are broken and may not be needed
    #@test IS.get_time_series_initial_times(data) == [it]
    #unique_its = Set{Dates.DateTime}()
    #IS.get_time_series_initial_times!(unique_its, component) == [it]
    #@test collect(unique_its) == [it]
    #@test IS.get_time_series_initial_time(data) == it
    #@test IS.get_time_series_interval(data) == IS.UNINITIALIZED_PERIOD
    #@test IS.get_time_series_horizon(data) == IS.get_horizon(time_series)
    @test IS.get_time_series_resolution(data) == IS.get_resolution(time_series)
>>>>>>> ef53a85d
end

#=
@testset "Test add_time_series" begin
    sys = IS.SystemData()
    name = "Component1"
    component_val = 5
    component = IS.TestComponent(name, component_val)
    IS.add_component!(sys, component)

    dates = collect(
        Dates.DateTime("2020-01-01T00:00:00"):Dates.Hour(1):Dates.DateTime("2020-01-01T23:00:00"),
    )
    data = collect(1:24)
    ta = TimeSeries.TimeArray(dates, data, [IS.get_name(component)])
    name = "val"
    ts = IS.SingleTimeSeries(
        name = name,
        data = ta,
        scaling_factor_multiplier = IS.get_val,
    )
    IS.add_time_series!(sys, component, ts)
    ts = IS.get_time_series(IS.SingleTimeSeries, component, dates[1], name)
    @test ts isa IS.SingleTimeSeries

    name = "Component2"
    component2 = IS.TestComponent(name, component_val)
    @test_throws ArgumentError IS.add_time_series!(sys, component2, ts)

    # The component name will exist but not the component.
    component3 = IS.TestComponent(name, component_val)
    @test_throws ArgumentError IS.add_time_series!(sys, component3, ts)
end

@testset "Test add_time_series multiple components" begin
    sys = IS.SystemData()
    components = []
    len = 3
    for i in 1:len
        component = IS.TestComponent(string(i), i)
        IS.add_component!(sys, component)
        push!(components, component)
    end

    initial_time = Dates.DateTime("2020-01-01T00:00:00")
    end_time = Dates.DateTime("2020-01-01T23:00:00")
    dates = collect(initial_time:Dates.Hour(1):end_time)
    data = collect(1:24)
    ta = TimeSeries.TimeArray(dates, data, ["1"])
    name = "val"
    ts = IS.SingleTimeSeries(
        name = name,
        data = ta,
        scaling_factor_multiplier = IS.get_val,
    )
    IS.add_time_series!(sys, components, ts)

    hash_ta_main = nothing
    for i in 1:len
        component = IS.get_component(IS.TestComponent, sys, string(i))
        ts = IS.get_time_series(IS.SingleTimeSeries, component, initial_time, name)
        hash_ta = hash(IS.get_data(ts))
        if i == 1
            hash_ta_main = hash_ta
        else
            @test hash_ta == hash_ta_main
        end
    end

    ts_storage = sys.time_series_storage
    @test ts_storage isa IS.Hdf5TimeSeriesStorage
    @test IS.get_num_time_series(ts_storage) == 1
end

@testset "Test get_time_series_multiple" begin
    sys = IS.SystemData()
    name = "Component1"
    component_val = 5
    component = IS.TestComponent(name, component_val)
    IS.add_component!(sys, component)
    initial_time1 = Dates.DateTime("2020-01-01T00:00:00")
    initial_time2 = Dates.DateTime("2020-01-02T00:00:00")

    dates1 = collect(initial_time1:Dates.Hour(1):Dates.DateTime("2020-01-01T23:00:00"))
    dates2 = collect(initial_time2:Dates.Hour(1):Dates.DateTime("2020-01-02T23:00:00"))
    data1 = collect(1:24)
    data2 = collect(25:48)
    ta1 = TimeSeries.TimeArray(dates1, data1, [IS.get_name(component)])
    ta2 = TimeSeries.TimeArray(dates2, data2, [IS.get_name(component)])
    time_series1 = IS.SingleTimeSeries(
        name = "val",
        data = ta1,
        scaling_factor_multiplier = IS.get_val,
    )
    time_series2 = IS.SingleTimeSeries(
        name = "val",
        data = ta2,
        scaling_factor_multiplier = IS.get_val,
    )
    IS.add_time_series!(sys, component, time_series1)
    IS.add_time_series!(sys, component, time_series2)

    @test length(collect(IS.get_time_series_multiple(sys))) == 2
    @test length(collect(IS.get_time_series_multiple(component))) == 2
    @test length(collect(IS.get_time_series_multiple(sys))) == 2

    @test length(collect(IS.get_time_series_multiple(sys; type = IS.SingleTimeSeries))) == 2
    @test length(collect(IS.get_time_series_multiple(sys; type = IS.Probabilistic))) == 0

    time_series = collect(IS.get_time_series_multiple(sys; initial_time = initial_time1))
    @test length(time_series) == 1
    @test IS.get_initial_time(time_series[1]) == initial_time1
    @test TimeSeries.values(IS.get_data(time_series[1]))[1] == 1

    @test length(collect(IS.get_time_series_multiple(sys; name = "val"))) == 2
    @test length(collect(IS.get_time_series_multiple(sys; name = "bad_name"))) == 0

    filter_func = x -> TimeSeries.values(IS.get_data(x))[12] == 12
    @test length(collect(IS.get_time_series_multiple(
        sys,
        filter_func;
        initial_time = initial_time2,
    ))) == 0
end

# TODO: this is disabled because PowerSystems currently does not set names correctly.
#@testset "Test add_time_series bad name" begin
#    sys = IS.SystemData()
#    name = "Component1"
#    component_val = 5
#    component = IS.TestComponent(name, component_val)
#    IS.add_component!(sys, component)
#
#    dates = collect(Dates.DateTime("2020-01-01T00:00:00"):Dates.Hour(1) :
#                    Dates.DateTime("2020-01-01T23:00:00"))
#    data = collect(1:24)
#    ta = TimeSeries.TimeArray(dates, data, [IS.get_name(component)])
#    time_series = IS.SingleTimeSeries("bad-name", ta)
#    @test_throws ArgumentError IS.add_time_series!(sys, component, time_series)
#end

@testset "Test add_time_series from TimeArray" begin
    sys = IS.SystemData()
    name = "Component1"
    component_val = 5
    component = IS.TestComponent(name, component_val)
    IS.add_component!(sys, component)

    dates = collect(
        Dates.DateTime("2020-01-01T00:00:00"):Dates.Hour(1):Dates.DateTime("2020-01-01T23:00:00"),
    )
    data = collect(1:24)
    ta = TimeSeries.TimeArray(dates, data, [IS.get_name(component)])
    name = "val"
    ts = IS.SingleTimeSeries(name, ta; scaling_factor_multiplier = IS.get_val)
    IS.add_time_series!(sys, component, ts)
    time_series = IS.get_time_series(IS.SingleTimeSeries, component, dates[1], name)
    @test time_series isa IS.SingleTimeSeries
end

@testset "Test time_series initial times" begin
    sys = IS.SystemData()

    @test_throws ArgumentError IS.get_time_series_initial_time(sys)
    @test_throws ArgumentError IS.get_time_series_last_initial_time(sys)

    dates1 = collect(
        Dates.DateTime("2020-01-01T00:00:00"):Dates.Hour(1):Dates.DateTime("2020-01-01T23:00:00"),
    )
    dates2 = collect(
        Dates.DateTime("2020-01-02T00:00:00"):Dates.Hour(1):Dates.DateTime("2020-01-02T23:00:00"),
    )
    data = collect(1:24)
    components = []

    name = "val"
    for i in 1:2
        name = "Component" * string(i)
        component = IS.TestComponent(name, i)
        IS.add_component!(sys, component)
        push!(components, component)
        if i == 1
            dates1_ = dates1
            dates2_ = dates2
        else
            dates1_ = dates1 .+ Dates.Hour(1)
            dates2_ = dates2 .+ Dates.Hour(1)
        end
        ta1 = TimeSeries.TimeArray(dates1_, data, [IS.get_name(component)])
        ta2 = TimeSeries.TimeArray(dates2_, data, [IS.get_name(component)])
        ts1 = IS.SingleTimeSeries(name, ta1)
        ts2 = IS.SingleTimeSeries(name, ta2)
        IS.add_time_series!(sys, component, ts1)
        IS.add_time_series!(sys, component, ts2)
    end

    initial_times = IS.get_time_series_initial_times(sys)
    @test length(initial_times) == 4

    first_initial_time = dates1[1]
    last_initial_time = dates2[1] + Dates.Hour(1)
    @test IS.get_time_series_initial_time(sys) == first_initial_time
    @test IS.get_time_series_last_initial_time(sys) == last_initial_time

    @test_logs(
        (:error, r"initial times don't match"),
        @test !IS.validate_time_series_consistency(sys)
    )
    @test_logs(
        (:error, r"initial times don't match"),
        @test_throws IS.DataFormatError !IS.check_time_series_consistency(sys)
    )

    @test IS.get_time_series_counts(sys) == (2, 4)

    IS.clear_time_series!(sys)
    for component in components
        ta1 = TimeSeries.TimeArray(dates1, data, [IS.get_name(component)])
        ta2 = TimeSeries.TimeArray(dates2, data, [IS.get_name(component)])
        ts1 = IS.SingleTimeSeries(name, ta1)
        ts2 = IS.SingleTimeSeries(name, ta2)
        IS.add_time_series!(sys, component, ts1)
        IS.add_time_series!(sys, component, ts2)
    end

    expected = [dates1[1], dates2[1]]
    for component in components
        @test IS.get_time_series_initial_times(IS.SingleTimeSeries, component) == expected
    end

    @test IS.validate_time_series_consistency(sys)
    IS.get_time_series_interval(sys) == dates2[1] - dates1[1]
end

@testset "Test remove_time_series" begin
    data = create_system_data(; with_time_series = true)
    components = collect(IS.iterate_components(data))
    @test length(components) == 1
    component = components[1]
    time_series = get_all_time_series(data)
    @test length(get_all_time_series(data)) == 1

    time_series = time_series[1]
    IS.remove_time_series!(
        typeof(time_series),
        data,
        component,
        IS.get_initial_time(time_series),
        IS.get_name(time_series),
    )

    @test length(get_all_time_series(data)) == 0
    @test IS.get_num_time_series(data.time_series_storage) == 0
end

@testset "Test clear_time_series" begin
    data = create_system_data(; with_time_series = true)
    IS.clear_time_series!(data)
    @test length(get_all_time_series(data)) == 0
end

@testset "Test that remove_component removes time_series" begin
    data = create_system_data(; with_time_series = true)

    components = collect(IS.get_components(IS.InfrastructureSystemsComponent, data))
    @test length(components) == 1
    component = components[1]

    all_time_series = collect(IS.get_time_series_multiple(data))
    @test length(all_time_series) == 1
    time_series = all_time_series[1]
    @test IS.get_num_time_series(data.time_series_storage) == 1

    IS.remove_component!(data, component)
    @test length(collect(IS.get_time_series_multiple(component))) == 0
    @test length(collect(IS.get_components(IS.InfrastructureSystemsComponent, data))) == 0
    @test length(get_all_time_series(data)) == 0
    @test IS.get_num_time_series(data.time_series_storage) == 0
end

@testset "Test get_time_series_array" begin
    sys = IS.SystemData()
    name = "Component1"
    component_val = 5
    component = IS.TestComponent(name, component_val)
    IS.add_component!(sys, component)

    dates = collect(
        Dates.DateTime("2020-01-01T00:00:00"):Dates.Hour(1):Dates.DateTime("2020-01-01T23:00:00"),
    )
    data = collect(1:24)
    ta = TimeSeries.TimeArray(dates, data, [IS.get_name(component)])
    name = "val"
    ts = IS.SingleTimeSeries(
        name,
        ta;
        normalization_factor = 1.0,
        scaling_factor_multiplier = IS.get_val,
    )
    IS.add_time_series!(sys, component, ts)
    time_series = IS.get_time_series(IS.SingleTimeSeries, component, dates[1], name)

    # Test both versions of the function.
    vals = IS.get_time_series_array(component, time_series)
    @test TimeSeries.timestamp(vals) == dates
    @test TimeSeries.values(vals) == data .* component_val

    vals2 = IS.get_time_series_array(IS.SingleTimeSeries, component, dates[1], name)
    @test TimeSeries.timestamp(vals2) == dates
    @test TimeSeries.values(vals2) == data .* component_val
end

@testset "Test get subset of time_series" begin
    sys = create_system_data()
    components = collect(IS.get_components(IS.InfrastructureSystemsComponent, sys))
    @test length(components) == 1
    component = components[1]

    dates = collect(
        Dates.DateTime("2020-01-01T00:00:00"):Dates.Hour(1):Dates.DateTime("2020-01-01T23:00:00"),
    )
    data = collect(1:24)

    ta = TimeSeries.TimeArray(dates, data, [IS.get_name(component)])
    name = "val"
    ts = IS.SingleTimeSeries(name, ta)
    IS.add_time_series!(sys, component, ts)

    time_series = IS.get_time_series(IS.SingleTimeSeries, component, dates[1], name)
    @test TimeSeries.timestamp(IS.get_data(time_series))[1] == dates[1]

    time_series = IS.get_time_series(IS.SingleTimeSeries, component, dates[3], name, 3)
    @test TimeSeries.timestamp(IS.get_data(time_series))[1] == dates[3]
    @test length(time_series) == 3
end

@testset "Test copy time_series no name mapping" begin
    sys = create_system_data()
    components = collect(IS.get_components(IS.InfrastructureSystemsComponent, sys))
    @test length(components) == 1
    component = components[1]

    initial_time = Dates.DateTime("2020-01-01T00:00:00")
    dates = collect(initial_time:Dates.Hour(1):Dates.DateTime("2020-01-01T23:00:00"))
    data = collect(1:24)

    ta = TimeSeries.TimeArray(dates, data, [IS.get_name(component)])
    name = "val"
    ts = IS.SingleTimeSeries(name, ta)
    IS.add_time_series!(sys, component, ts)

    component2 = IS.TestComponent("component2", 6)
    IS.add_component!(sys, component2)
    IS.copy_time_series!(component2, component)
    time_series = IS.get_time_series(IS.SingleTimeSeries, component2, initial_time, name)
    @test time_series isa IS.SingleTimeSeries
    @test IS.get_initial_time(time_series) == initial_time
    @test IS.get_name(time_series) == name
end

@testset "Test copy time_series name mapping" begin
    sys = create_system_data()
    components = collect(IS.get_components(IS.InfrastructureSystemsComponent, sys))
    @test length(components) == 1
    component = components[1]

    initial_time = Dates.DateTime("2020-01-01T00:00:00")
    dates = collect(initial_time:Dates.Hour(1):Dates.DateTime("2020-01-01T23:00:00"))
    data = collect(1:24)

    ta = TimeSeries.TimeArray(dates, data, [IS.get_name(component)])
    name1 = "val1"
    ts = IS.SingleTimeSeries(name1, ta)
    IS.add_time_series!(sys, component, ts)

    component2 = IS.TestComponent("component2", 6)
    IS.add_component!(sys, component2)
    name2 = "val2"
    name_mapping = Dict(name1 => name2)
    IS.copy_time_series!(component2, component; name_mapping = name_mapping)
    time_series = IS.get_time_series(IS.SingleTimeSeries, component2, initial_time, name2)
    @test time_series isa IS.SingleTimeSeries
    @test IS.get_initial_time(time_series) == initial_time
    @test IS.get_name(time_series) == name2
end

@testset "Test copy time_series name mapping, missing name" begin
    sys = create_system_data()
    components = collect(IS.get_components(IS.InfrastructureSystemsComponent, sys))
    @test length(components) == 1
    component = components[1]

    initial_time1 = Dates.DateTime("2020-01-01T00:00:00")
    end_time1 = Dates.DateTime("2020-01-01T23:00:00")
    dates1 = collect(initial_time1:Dates.Hour(1):end_time1)
    initial_time2 = Dates.DateTime("2020-01-02T00:00:00")
    end_time2 = Dates.DateTime("2020-01-02T23:00:00")
    dates2 = collect(initial_time2:Dates.Hour(1):end_time2)
    data = collect(1:24)

    ta1 = TimeSeries.TimeArray(dates1, data, [IS.get_name(component)])
    ta2 = TimeSeries.TimeArray(dates2, data, [IS.get_name(component)])
    name1 = "val1"
    name2a = "val2a"
    ts1 = IS.SingleTimeSeries(name1, ta1)
    ts2 = IS.SingleTimeSeries(name2a, ta2)
    IS.add_time_series!(sys, component, ts1)
    IS.add_time_series!(sys, component, ts2)

    component2 = IS.TestComponent("component2", 6)
    IS.add_component!(sys, component2)
    name2b = "val2b"
    name_mapping = Dict(name2a => name2b)
    IS.copy_time_series!(component2, component; name_mapping = name_mapping)
    time_series =
        IS.get_time_series(IS.SingleTimeSeries, component2, initial_time2, name2b)
    @test time_series isa IS.SingleTimeSeries
    @test IS.get_initial_time(time_series) == initial_time2
    @test IS.get_name(time_series) == name2b
    @test_throws ArgumentError IS.get_time_series(
        IS.SingleTimeSeries,
        component2,
        initial_time2,
        name2a,
    )
end

@testset "Test component-time_series being added to multiple systems" begin
    sys1 = IS.SystemData()
    sys2 = IS.SystemData()
    name = "Component1"
    component = IS.TestComponent(name, 5)
    IS.add_component!(sys1, component)

    dates = collect(
        Dates.DateTime("2020-01-01T00:00:00"):Dates.Hour(1):Dates.DateTime("2020-01-01T23:00:00"),
    )
    data = collect(1:24)
    ta = TimeSeries.TimeArray(dates, data, [IS.get_name(component)])
    name = "val"
    ts = IS.SingleTimeSeries(name, ta)
    IS.add_time_series!(sys1, component, ts)

    @test_throws ArgumentError IS.add_component!(sys1, component)
end

@testset "Summarize time_series" begin
    data = create_system_data(; with_time_series = true)
    summary(devnull, data.time_series_params)
end

@testset "Test time_series forwarding methods" begin
    data = create_system_data(; with_time_series = true)
    time_series = get_all_time_series(data)[1]

    # Iteration
    size = 24
    @test length(time_series) == size
    i = 0
    for x in time_series
        i += 1
    end
    @test i == size

    # Indexing
    @test length(time_series[1:16]) == 16

    # when
    fcast = IS.when(time_series, TimeSeries.hour, 3)
    @test length(fcast) == 1
end

@testset "Test time_series head" begin
    data = create_system_data(; with_time_series = true)
    time_series = get_all_time_series(data)[1]
    fcast = IS.head(time_series)
    # head returns a length of 6 by default, but don't hard-code that.
    @test length(fcast) < length(time_series)

    fcast = IS.head(time_series, 10)
    @test length(fcast) == 10
end

@testset "Test time_series tail" begin
    data = create_system_data(; with_time_series = true)
    time_series = get_all_time_series(data)[1]
    fcast = IS.tail(time_series)
    # tail returns a length of 6 by default, but don't hard-code that.
    @test length(fcast) < length(time_series)

    fcast = IS.head(time_series, 10)
    @test length(fcast) == 10
end

@testset "Test time_series from" begin
    data = create_system_data(; with_time_series = true)
    time_series = get_all_time_series(data)[1]
    start_time = Dates.DateTime(Dates.today()) + Dates.Hour(3)
    fcast = IS.from(time_series, start_time)
    @test length(fcast) == 21
    @test TimeSeries.timestamp(IS.get_data(fcast))[1] == start_time
end

@testset "Test time_series from" begin
    data = create_system_data(; with_time_series = true)
    time_series = get_all_time_series(data)[1]
    for end_time in (
        Dates.DateTime(Dates.today()) + Dates.Hour(15),
        Dates.DateTime(Dates.today()) + Dates.Hour(15) + Dates.Minute(5),
    )
        fcast = IS.to(time_series, end_time)
        @test length(fcast) == 16
        @test TimeSeries.timestamp(IS.get_data(fcast))[end] <= end_time
    end
end

@testset "Test Scenarios time_series" begin
    sys = IS.SystemData()
    name = "Component1"
    name = "val"
    component = IS.TestComponent(name, 5)
    IS.add_component!(sys, component)

    dates = collect(
        Dates.DateTime("2020-01-01T00:00:00"):Dates.Hour(1):Dates.DateTime("2020-01-01T23:00:00"),
    )
    data = ones(24, 2)
    ta = TimeSeries.TimeArray(dates, data)
    time_series = IS.Scenarios(name, ta)
    fdata = IS.get_data(time_series)
    @test length(TimeSeries.colnames(fdata)) == 2
    @test TimeSeries.timestamp(ta) == TimeSeries.timestamp(fdata)
    @test TimeSeries.values(ta) == TimeSeries.values(fdata)

    IS.add_time_series!(sys, component, time_series)
    time_series2 = IS.get_time_series(IS.Scenarios, component, dates[1], name)
    @test time_series2 isa IS.Scenarios
    fdata2 = IS.get_data(time_series2)
    @test length(TimeSeries.colnames(fdata2)) == 2
    @test TimeSeries.timestamp(ta) == TimeSeries.timestamp(fdata2)
    @test TimeSeries.values(ta) == TimeSeries.values(fdata2)

    no_time_series = 3
    time_series3 =
        IS.get_time_series(IS.Scenarios, component, dates[1], name, no_time_series)
    @test time_series3 isa IS.Scenarios
    fdata3 = IS.get_data(time_series3)
    @test length(TimeSeries.colnames(fdata3)) == 2
    @test TimeSeries.timestamp(ta)[1:no_time_series] == TimeSeries.timestamp(fdata3)
    @test TimeSeries.values(ta)[1:no_time_series, :] == TimeSeries.values(fdata3)
end

@testset "Add time_series to unsupported struct" begin
    struct TestComponentNoTimeSeries <: IS.InfrastructureSystemsComponent
        name::AbstractString
        internal::IS.InfrastructureSystemsInternal
    end

    function TestComponentNoTimeSeries(name)
        return TestComponentNoTimeSeries(name, IS.InfrastructureSystemsInternal())
    end

    sys = IS.SystemData()
    name = "component"
    component = TestComponentNoTimeSeries(name)
    IS.add_component!(sys, component)
    dates = collect(
        Dates.DateTime("2020-01-01T00:00:00"):Dates.Hour(1):Dates.DateTime("2020-01-01T23:00:00"),
    )
    data = collect(1:24)
    ta = TimeSeries.TimeArray(dates, data, [IS.get_name(component)])
    time_series = IS.SingleTimeSeries(name = "val", data = ta)
    @test_throws ArgumentError IS.add_time_series!(sys, component, time_series)
end

=#<|MERGE_RESOLUTION|>--- conflicted
+++ resolved
@@ -130,8 +130,6 @@
     )
 end
 
-<<<<<<< HEAD
-=======
 @testset "Test read_time_series_file_metadata" begin
     file = joinpath(FORECASTS_DIR, "ComponentsAsColumnsNoTime.json")
     time_series = IS.read_time_series_file_metadata(file)
@@ -142,7 +140,6 @@
     end
 end
 
->>>>>>> ef53a85d
 @testset "Test add_time_series from file" begin
     data = IS.SystemData()
 
@@ -150,63 +147,15 @@
     component = IS.TestComponent(name, 5)
     IS.add_component!(data, component)
     @test !IS.has_time_series(component)
-
-<<<<<<< HEAD
-    file = joinpath(FORECASTS_DIR, "DateTimeAsColumn_forecast.csv")
-    r = IS.read_forecast_from_CSV(file, Dates.Hour(1))
-    @test isa(r, IS.TimeDataContainer)
-
-    #= old tests
-        file = joinpath(FORECASTS_DIR, "ComponentsAsColumnsNoTime.json")
-        IS.add_time_series!(IS.InfrastructureSystemsComponent, data, file)
-        @test IS.has_time_series(component)
-
-        all_time_series = get_all_time_series(data)
-        @test length(all_time_series) == 1
-        time_series = all_time_series[1]
-        @test time_series isa IS.SingleTimeSeries
-
-        time_series2 = IS.get_time_series(
-            typeof(time_series),
-            component,
-            IS.get_initial_time(time_series),
-            IS.get_label(time_series),
-        )
-        @test IS.get_horizon(time_series) == IS.get_horizon(time_series2)
-        @test IS.get_initial_time(time_series) == IS.get_initial_time(time_series2)
-
-        it = IS.get_initial_time(time_series)
-
-        all_time_series = get_all_time_series(data)
-        @test length(collect(all_time_series)) == 1
-
-        @test IS.get_time_series_initial_times(data) == [it]
-        unique_its = Set{Dates.DateTime}()
-        IS.get_time_series_initial_times!(unique_its, component) == [it]
-        @test collect(unique_its) == [it]
-        @test IS.get_time_series_initial_time(data) == it
-        @test IS.get_time_series_interval(data) == IS.UNINITIALIZED_PERIOD
-        @test IS.get_time_series_horizon(data) == IS.get_horizon(time_series)
-        @test IS.get_time_series_resolution(data) == IS.get_resolution(time_series)
-        =#
-end
-=======
     file = joinpath(FORECASTS_DIR, "ComponentsAsColumnsNoTime.json")
     IS.add_time_series_from_file_metadata!(data, IS.InfrastructureSystemsComponent, file)
     @test IS.has_time_series(component)
->>>>>>> ef53a85d
 
 #=
 @testset "Test read_time_series_file_metadata" begin
     file = joinpath(FORECASTS_DIR, "ComponentsAsColumnsNoTime.json")
     time_series = IS.read_time_series_file_metadata(file)
     @test length(time_series) == 1
-
-<<<<<<< HEAD
-    for time_series in time_series
-        @test isfile(time_series.data_file)
-    end
-=======
     time_series2 = IS.get_time_series(
         typeof(time_series),
         component,
@@ -230,7 +179,6 @@
     #@test IS.get_time_series_interval(data) == IS.UNINITIALIZED_PERIOD
     #@test IS.get_time_series_horizon(data) == IS.get_horizon(time_series)
     @test IS.get_time_series_resolution(data) == IS.get_resolution(time_series)
->>>>>>> ef53a85d
 end
 
 #=
